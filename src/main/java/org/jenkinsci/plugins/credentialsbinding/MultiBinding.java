--- conflicted
+++ resolved
@@ -88,19 +88,14 @@
             this(secretValues, publicValues, new NullUnbinder());
         }
 
-<<<<<<< HEAD
         public MultiEnvironment(Map<String,String> secretValues, Unbinder unbinder) {
             this(secretValues, Collections.<String, String>emptyMap(), unbinder);
         }
 
         public MultiEnvironment(Map<String,String> secretValues, Map<String,String> publicValues, Unbinder unbinder) {
             this.values = null;
-            this.secretValues = new HashMap<>(secretValues);
-            this.publicValues = new HashMap<>(publicValues);
-=======
-        public MultiEnvironment(Map<String,String> values, Unbinder unbinder) {
-            this.values = new LinkedHashMap<>(values);
->>>>>>> b19273de
+            this.secretValues = new LinkedHashMap<>(secretValues);
+            this.publicValues = new LinkedHashMap<>(publicValues);
             this.unbinder = unbinder;
         }
 
