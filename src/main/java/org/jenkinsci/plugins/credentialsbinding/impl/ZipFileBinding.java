/*
 * The MIT License
 *
 * Copyright 2013 jglick.
 *
 * Permission is hereby granted, free of charge, to any person obtaining a copy
 * of this software and associated documentation files (the "Software"), to deal
 * in the Software without restriction, including without limitation the rights
 * to use, copy, modify, merge, publish, distribute, sublicense, and/or sell
 * copies of the Software, and to permit persons to whom the Software is
 * furnished to do so, subject to the following conditions:
 *
 * The above copyright notice and this permission notice shall be included in
 * all copies or substantial portions of the Software.
 *
 * THE SOFTWARE IS PROVIDED "AS IS", WITHOUT WARRANTY OF ANY KIND, EXPRESS OR
 * IMPLIED, INCLUDING BUT NOT LIMITED TO THE WARRANTIES OF MERCHANTABILITY,
 * FITNESS FOR A PARTICULAR PURPOSE AND NONINFRINGEMENT. IN NO EVENT SHALL THE
 * AUTHORS OR COPYRIGHT HOLDERS BE LIABLE FOR ANY CLAIM, DAMAGES OR OTHER
 * LIABILITY, WHETHER IN AN ACTION OF CONTRACT, TORT OR OTHERWISE, ARISING FROM,
 * OUT OF OR IN CONNECTION WITH THE SOFTWARE OR THE USE OR OTHER DEALINGS IN
 * THE SOFTWARE.
 */

package org.jenkinsci.plugins.credentialsbinding.impl;

import com.cloudbees.plugins.credentials.CredentialsProvider;

import edu.umd.cs.findbugs.annotations.NonNull;
import hudson.Extension;
import hudson.FilePath;
import hudson.model.Item;
import hudson.util.FormValidation;

import java.io.IOException;
import java.io.InputStream;
import java.util.Collections;

import jenkins.model.Jenkins;
import org.apache.commons.io.IOUtils;
import org.jenkinsci.Symbol;
import org.jenkinsci.plugins.credentialsbinding.BindingDescriptor;
import org.jenkinsci.plugins.plaincredentials.FileCredentials;
import org.kohsuke.stapler.AncestorInPath;
import org.kohsuke.stapler.DataBoundConstructor;
import org.kohsuke.stapler.QueryParameter;
import org.kohsuke.stapler.StaplerRequest;

public class ZipFileBinding extends AbstractOnDiskBinding<FileCredentials> {

    @DataBoundConstructor public ZipFileBinding(String variable, String credentialsId) {
        super(variable, credentialsId);
    }

    @Override protected Class<FileCredentials> type() {
        return FileCredentials.class;
    }

    @Override protected final FilePath write(FileCredentials credentials, FilePath dir) throws IOException, InterruptedException {
        FilePath secret = dir.child(credentials.getFileName());
        secret.unzipFrom(credentials.getContent());
        secret.chmod(0700); // note: it's a directory
        return secret;
    }

    @Symbol("zip")
    @Extension public static class DescriptorImpl extends BindingDescriptor<FileCredentials> {

        @Override protected Class<FileCredentials> type() {
            return FileCredentials.class;
        }

        @NonNull
        @Override
        public String getDisplayName() {
            return Messages.ZipFileBinding_secret_zip_file();
        }

<<<<<<< HEAD
        public FormValidation doCheckCredentialsId(@AncestorInPath Item owner, @QueryParameter String value) {
            for (FileCredentials c : CredentialsProvider.lookupCredentials(FileCredentials.class, owner, null, Collections.emptyList())) {
=======
        // @RequirePOST
        public FormValidation doCheckCredentialsId(StaplerRequest req, @AncestorInPath Item owner, @QueryParameter String value) {
            //TODO due to weird behavior in c:select, there are initial calls using GET
            // so using this approach will prevent 405 errors
            if (!req.getMethod().equals("POST")) {
                return FormValidation.ok();
            }
            if (owner == null) {
                if (!Jenkins.get().hasPermission(Jenkins.ADMINISTER)) {
                    return FormValidation.ok();
                }
            } else {
                if (!owner.hasPermission(Item.EXTENDED_READ) && !owner.hasPermission(CredentialsProvider.USE_ITEM)) {
                    return FormValidation.ok();
                }
            }
            for (FileCredentials c : CredentialsProvider.lookupCredentials(FileCredentials.class, owner, null, Collections.<DomainRequirement>emptyList())) {
>>>>>>> c57509e8
                if (c.getId().equals(value)) {
                    InputStream is = null;
                    try {
                        is = c.getContent();
                        byte[] data = new byte[4];
                        if (is.read(data) == 4 && data[0] == 'P' && data[1] == 'K' && data[2] == 3 && data[3] == 4) {
                            return FormValidation.ok();
                        } else {
                            return FormValidation.error(Messages.ZipFileBinding_NotZipFile());
                        }
                    } catch (IOException x) {
                        return FormValidation.warning(Messages.ZipFileBinding_CouldNotVerifyFileFormat());
                    }
                    finally {
                        if (is != null) {
                            IOUtils.closeQuietly(is);
                        }
                    }
                }
            }
            return FormValidation.error(Messages.ZipFileBinding_NoSuchCredentials());
        }

    }

}<|MERGE_RESOLUTION|>--- conflicted
+++ resolved
@@ -76,10 +76,6 @@
             return Messages.ZipFileBinding_secret_zip_file();
         }
 
-<<<<<<< HEAD
-        public FormValidation doCheckCredentialsId(@AncestorInPath Item owner, @QueryParameter String value) {
-            for (FileCredentials c : CredentialsProvider.lookupCredentials(FileCredentials.class, owner, null, Collections.emptyList())) {
-=======
         // @RequirePOST
         public FormValidation doCheckCredentialsId(StaplerRequest req, @AncestorInPath Item owner, @QueryParameter String value) {
             //TODO due to weird behavior in c:select, there are initial calls using GET
@@ -96,8 +92,7 @@
                     return FormValidation.ok();
                 }
             }
-            for (FileCredentials c : CredentialsProvider.lookupCredentials(FileCredentials.class, owner, null, Collections.<DomainRequirement>emptyList())) {
->>>>>>> c57509e8
+            for (FileCredentials c : CredentialsProvider.lookupCredentials(FileCredentials.class, owner, null, Collections.emptyList())) {
                 if (c.getId().equals(value)) {
                     InputStream is = null;
                     try {
