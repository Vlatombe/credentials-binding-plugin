--- conflicted
+++ resolved
@@ -84,21 +84,13 @@
         
     }
 
-<<<<<<< HEAD
     static FilePath secretsDir(FilePath workspace) {
-        Computer computer = workspace.toComputer();
-        Node node = computer == null ? null : computer.getNode();
-        FilePath root = node == null ? workspace : node.getRootPath();
-        return root.child("secretFiles");
-=======
-    private static FilePath secretsDir(FilePath workspace) {
         return tempDir(workspace).child("secretFiles");
     }
 
     // TODO 1.652 use WorkspaceList.tempDir
     private static FilePath tempDir(FilePath ws) {
         return ws.sibling(ws.getName() + System.getProperty(WorkspaceList.class.getName(), "@") + "tmp");
->>>>>>> a2bf3360
     }
 
     protected void copy(FilePath secret, FileCredentials credentials) throws IOException, InterruptedException {
